#
# spatial - Distances
#

from info import __doc__

<<<<<<< HEAD
__all__ = ['distance']
=======
from kdtree import *
from ckdtree import *
>>>>>>> ad32534d

import distance
from numpy.testing import Tester
test = Tester().test<|MERGE_RESOLUTION|>--- conflicted
+++ resolved
@@ -3,13 +3,11 @@
 #
 
 from info import __doc__
-
-<<<<<<< HEAD
-__all__ = ['distance']
-=======
 from kdtree import *
 from ckdtree import *
->>>>>>> ad32534d
+
+__all__ = filter(lambda s:not s.startswith('_'),dir())
+__all__ += ['distance']
 
 import distance
 from numpy.testing import Tester
