#!/usr/bin/env python

import os
import sys
from os.path import join
from distutils.sysconfig import get_python_inc
import numpy
from numpy.distutils.misc_util import get_numpy_include_dirs

try:
    from numpy.distutils.misc_util import get_info
except ImportError:
    raise ValueError("numpy >= 1.4 is required (detected %s from %s)" % \
                     (numpy.__version__, numpy.__file__))

def configuration(parent_package='',top_path=None):
    from numpy.distutils.misc_util import Configuration
    config = Configuration('special', parent_package, top_path)

    define_macros = []
    if sys.platform=='win32':
#        define_macros.append(('NOINFINITIES',None))
#        define_macros.append(('NONANS',None))
        define_macros.append(('_USE_MATH_DEFINES',None))

    # C libraries
    config.add_library('sc_c_misc',sources=[join('c_misc','*.c')],
                       include_dirs=[get_python_inc(), get_numpy_include_dirs()],
                       macros=define_macros)
    config.add_library('sc_cephes',sources=[join('cephes','*.c')],
                       include_dirs=[get_python_inc(), get_numpy_include_dirs()],
                       macros=define_macros)

    # Fortran/C++ libraries
    config.add_library('sc_mach',sources=[join('mach','*.f')],
                       config_fc={'noopt':(__file__,1)})
    config.add_library('sc_amos',sources=[join('amos','*.f')])
    config.add_library('sc_cdf',sources=[join('cdflib','*.f')])
    config.add_library('sc_specfun',sources=[join('specfun','*.f')])

<<<<<<< HEAD
    # Extension _cephes
    sources = ['_cephesmodule.c', 'amos_wrappers.c', 'specfun_wrappers.c',
               'cdf_wrappers.c','ufunc_extras.c']
    config.add_extension('_cephes', sources=sources,
                         libraries=['sc_amos','sc_c_misc','sc_cephes','sc_mach',
                                    'sc_cdf', 'sc_specfun'],
                         depends=["ufunc_extras.h", "cephes.h",
                                  "amos_wrappers.h",
                                  "cdf_wrappers.h", "specfun_wrappers.h",
                                  "c_misc/misc.h", "cephes_doc.h",
                                  "cephes/mconf.h", "cephes/cephes_names.h"],
                         define_macros = define_macros,
                         extra_info=get_info("npymath")
                         )

=======
>>>>>>> 8923ef1d
    # Extension specfun
    config.add_extension('specfun',
                         sources=['specfun.pyf'],
                         f2py_options=['--no-wrap-functions'],
                         define_macros=[],
                         libraries=['sc_specfun'])

    # Extension _ufuncs
    curdir = os.path.abspath(os.path.dirname(__file__))
    config.add_extension('_ufuncs',
                         libraries=['sc_amos','sc_toms','sc_c_misc','sc_cephes','sc_mach',
                                    'sc_cdf', 'sc_specfun'],
                         depends=["_logit.h", "cephes.h",
                                  "amos_wrappers.h", "toms_wrappers.h",
                                  "cdf_wrappers.h", "specfun_wrappers.h",
                                  "c_misc/misc.h", "cephes/mconf.h", "cephes/cephes_names.h"],
                         sources=['_ufuncs.c', '_logit.c.src',
                                  "amos_wrappers.c", "cdf_wrappers.c", "specfun_wrappers.c",
                                  "toms_wrappers.c"],
                         include_dirs=[curdir],
                         define_macros = define_macros,
                         extra_info=get_info("npymath"))

    # Extension _ufuncs_cxx
    curdir = os.path.abspath(os.path.dirname(__file__))
    config.add_extension('_ufuncs_cxx',
                         sources=['_ufuncs_cxx.cxx'],
                         include_dirs=[curdir],
                         define_macros=define_macros,
                         extra_info=get_info("npymath"))

    # Extension _faddeeva
    config.add_extension('_faddeeva',
                         sources=['_faddeeva.cxx', 'faddeeva_w.cxx'],
                         extra_info=get_info("npymath"))

    config.add_data_files('tests/*.py')
    config.add_data_files('tests/data/README')
    config.add_data_files('tests/data/*.npz')

    return config

if __name__ == '__main__':
    from numpy.distutils.core import setup
    setup(**configuration(top_path='').todict())<|MERGE_RESOLUTION|>--- conflicted
+++ resolved
@@ -38,24 +38,6 @@
     config.add_library('sc_cdf',sources=[join('cdflib','*.f')])
     config.add_library('sc_specfun',sources=[join('specfun','*.f')])
 
-<<<<<<< HEAD
-    # Extension _cephes
-    sources = ['_cephesmodule.c', 'amos_wrappers.c', 'specfun_wrappers.c',
-               'cdf_wrappers.c','ufunc_extras.c']
-    config.add_extension('_cephes', sources=sources,
-                         libraries=['sc_amos','sc_c_misc','sc_cephes','sc_mach',
-                                    'sc_cdf', 'sc_specfun'],
-                         depends=["ufunc_extras.h", "cephes.h",
-                                  "amos_wrappers.h",
-                                  "cdf_wrappers.h", "specfun_wrappers.h",
-                                  "c_misc/misc.h", "cephes_doc.h",
-                                  "cephes/mconf.h", "cephes/cephes_names.h"],
-                         define_macros = define_macros,
-                         extra_info=get_info("npymath")
-                         )
-
-=======
->>>>>>> 8923ef1d
     # Extension specfun
     config.add_extension('specfun',
                          sources=['specfun.pyf'],
@@ -66,15 +48,14 @@
     # Extension _ufuncs
     curdir = os.path.abspath(os.path.dirname(__file__))
     config.add_extension('_ufuncs',
-                         libraries=['sc_amos','sc_toms','sc_c_misc','sc_cephes','sc_mach',
+                         libraries=['sc_amos','sc_c_misc','sc_cephes','sc_mach',
                                     'sc_cdf', 'sc_specfun'],
                          depends=["_logit.h", "cephes.h",
-                                  "amos_wrappers.h", "toms_wrappers.h",
+                                  "amos_wrappers.h",
                                   "cdf_wrappers.h", "specfun_wrappers.h",
                                   "c_misc/misc.h", "cephes/mconf.h", "cephes/cephes_names.h"],
                          sources=['_ufuncs.c', '_logit.c.src',
-                                  "amos_wrappers.c", "cdf_wrappers.c", "specfun_wrappers.c",
-                                  "toms_wrappers.c"],
+                                  "amos_wrappers.c", "cdf_wrappers.c", "specfun_wrappers.c"],
                          include_dirs=[curdir],
                          define_macros = define_macros,
                          extra_info=get_info("npymath"))
@@ -82,14 +63,12 @@
     # Extension _ufuncs_cxx
     curdir = os.path.abspath(os.path.dirname(__file__))
     config.add_extension('_ufuncs_cxx',
-                         sources=['_ufuncs_cxx.cxx'],
+                         sources=['_ufuncs_cxx.cxx',
+                                  '_faddeeva.cxx',
+                                  'faddeeva_w.cxx',
+                                  ],
                          include_dirs=[curdir],
                          define_macros=define_macros,
-                         extra_info=get_info("npymath"))
-
-    # Extension _faddeeva
-    config.add_extension('_faddeeva',
-                         sources=['_faddeeva.cxx', 'faddeeva_w.cxx'],
                          extra_info=get_info("npymath"))
 
     config.add_data_files('tests/*.py')
